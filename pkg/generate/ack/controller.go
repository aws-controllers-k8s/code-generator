--- conflicted
+++ resolved
@@ -169,18 +169,15 @@
 		"CheckNilReferencesPath": func(f *ackmodel.Field, sourceVarName string) string {
 			return code.CheckNilReferencesPath(f, sourceVarName)
 		},
-<<<<<<< HEAD
-                "Each": func (args ...interface{}) []interface{} {
-                        return args
-                },
-=======
+    "Each": func (args ...interface{}) []interface{} {
+      return args
+    },
 		"GoCodeInitializeNestedStructField": func(r *ackmodel.CRD,
 			sourceVarName string, f *ackmodel.Field, apiPkgImportName string,
 			indentLevel int) string {
 			return code.InitializeNestedStructField(r, sourceVarName, f,
 				apiPkgImportName, indentLevel)
 		},
->>>>>>> 160b839f
 	}
 )
 
